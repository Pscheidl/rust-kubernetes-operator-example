--- conflicted
+++ resolved
@@ -116,13 +116,8 @@
             //First, delete the deployment. If there is any error deleting the deployment, it is
             // automatically converted into `Error` defined in this crate and the reconciliation is ended
             // with that error.
-<<<<<<< HEAD
-            // Note: A more advanced implementation would for the Deployment's existence.
+            // Note: A more advanced implementation would check for the Deployment's existence.
             echo::delete(client.clone(), &name, &namespace).await?;
-=======
-            // Note: A more advanced implementation would check for the Deployment's existence.
-            echo::delete(client.clone(), &echo.name_any(), &namespace).await?;
->>>>>>> 00c37c7d
 
             // Once the deployment is successfully removed, remove the finalizer to make it possible
             // for Kubernetes to delete the `Echo` resource.
